# Copyright (c) 2023-2024 Datalayer, Inc.
#
# BSD 3-Clause License

import logging
import os

from jupyter_kernel_client import KernelClient
from jupyter_nbmodel_client import (
    NbModelClient,
    get_jupyter_notebook_websocket_url,
)
from mcp.server.fastmcp import FastMCP

mcp = FastMCP("jupyter")


NOTEBOOK_PATH = os.getenv("NOTEBOOK_PATH", "notebook.ipynb")

SERVER_URL = os.getenv("SERVER_URL", "http://localhost:8888")

TOKEN = os.getenv("TOKEN", "MY_TOKEN")


logger = logging.getLogger(__name__)


kernel = KernelClient(server_url=SERVER_URL, token=TOKEN)
kernel.start()


def extract_output(output: dict) -> str:
    """
    Extracts readable output from a Jupyter cell output dictionary.

    Args:
        output (dict): The output dictionary from a Jupyter cell.

    Returns:
        str: A string representation of the output.
    """
    output_type = output.get("output_type")
    if output_type == "stream":
        return output.get("text", "")
    elif output_type in ["display_data", "execute_result"]:
        data = output.get("data", {})
        if "text/plain" in data:
            return data["text/plain"]
        elif "text/html" in data:
            return "[HTML Output]"
        elif "image/png" in data:
            return "[Image Output (PNG)]"
        else:
            return f"[{output_type} Data: keys={list(data.keys())}]"
    elif output_type == "error":
        return output["traceback"]
    else:
        return f"[Unknown output type: {output_type}]"


@mcp.tool()
async def add_markdown_cell(cell_content: str) -> str:
    """Add a markdown cell in a Jupyter notebook.

    Args:
        cell_content: Markdown content

    Returns:
        str: Success message
    """
    notebook = NbModelClient(
        get_jupyter_notebook_websocket_url(server_url=SERVER_URL, token=TOKEN, path=NOTEBOOK_PATH)
    )
    await notebook.start()
    notebook.add_markdown_cell(cell_content)
    await notebook.stop()
    return "Jupyter Markdown cell added."


@mcp.tool()
async def add_execute_code_cell(cell_content: str) -> list[str]:
    """Add and execute a code cell in a Jupyter notebook.

    Args:
        cell_content: Code content

    Returns:
        list[str]: List of outputs from the executed cell
    """
    notebook = NbModelClient(
        get_jupyter_notebook_websocket_url(server_url=SERVER_URL, token=TOKEN, path=NOTEBOOK_PATH)
    )
    await notebook.start()
    cell_index = notebook.add_code_cell(cell_content)
    notebook.execute_cell(cell_index, kernel)

    ydoc = notebook._doc
    outputs = ydoc._ycells[cell_index]["outputs"]
    str_outputs = [extract_output(output) for output in outputs]

    await notebook.stop()
<<<<<<< HEAD
    return str_outputs
=======
    return cell_output
>>>>>>> 8d75e872


if __name__ == "__main__":
    mcp.run(transport="stdio")<|MERGE_RESOLUTION|>--- conflicted
+++ resolved
@@ -99,11 +99,8 @@
     str_outputs = [extract_output(output) for output in outputs]
 
     await notebook.stop()
-<<<<<<< HEAD
+    
     return str_outputs
-=======
-    return cell_output
->>>>>>> 8d75e872
 
 
 if __name__ == "__main__":
